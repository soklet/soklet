## Soklet

#### What Is It?

Minimalist infrastructure for Java webapps and microservices.

**Note:** Soklet is under active development and will be ready for production use soon.

#### Design Goals

* Minimal, unopinionated
* No external servlet container required
* Fast startup
* No 3rd party dependencies - uses only standard JDK APIs
* Extensible - applications can easily hook/override core functionality
* Deployment artifact is a single zip file
* Java 8+, Servlet 3.1+

#### Design Non-Goals

* Dictation of what libraries and versions to use (GSON vs. Jackson, Mustache vs. Velocity, etc.)
* Baked-in authentication and authorization
* Database support

#### License

[Apache 2.0](https://www.apache.org/licenses/LICENSE-2.0)

#### Maven Installation

```xml
<dependency>
  <groupId>com.soklet</groupId>
  <artifactId>soklet</artifactId>
<<<<<<< HEAD
  <version>0.1.1</version>
=======
  <version>1.0.0</version>
>>>>>>> 55ae1adb
</dependency>
```

#### Direct Download

Coming soon
<!-- [https://www.soklet.com/releases/soklet-1.0.0.jar](https://www.soklet.com/releases/soklet-1.0.0.jar) -->

#### Getting Started

```
$ git clone https://github.com/soklet/soklet.git
$ cd soklet
$ mvn -q exec:exec
```

## Example Code

#### Resource Endpoints

```java
// Any class containing URL-resource methods must have the @Resource annotation applied.
// This is a performance optimization for fast startup time.
@Resource
public class HelloResource {
  // You can return whatever you like from resource methods.
  // It's up to you to implement your own ResponseHandler to do something meaningful with the value.
  // For example, you might write a JSON API response or render an HTML template.
  // By default, Soklet writes the toString() value to the servlet response (or 204 for voids).
  @GET("/hello")
  public String hello() {
    return "Hello, world!";
  }
  
  // 
  // Example URL: /hello/everyone?t=10
  @GET("/hello/{target}")
  public String hello(@PathParameter String target, @QueryParameter("t") Optional<Integer> times) {
    if (times.isPresent())
      return format("Saying %d hellos to %s!", times.get(), target);

    return format("Not saying hello to %s!", target);
  }
  
  // The same method can handle multiple URLs
  @GET("/twins")
  @GET("/triplets")
  @POST("/quadruplets")
  public String hello() {
    return "Hello, everyone!";
  }  
}
```

#### Error Handling

```java
@Resource
public class UserResource {
  @GET("/users/{userId}")
  public String user(@PathParameter UUID userId) {
    return format("User ID %s", userId);
  }
}
```

The return value for a request to `/users/eccee47d-b0b3-47eb-ac9a-8e9d5da4b208` would be

    User ID eccee47d-b0b3-47eb-ac9a-8e9d5da4b208

For a request to `/users/junk`, an `IllegalPathParameterException` would bubble out

    IllegalPathParameterException: Illegal value 'junk' was specified for path parameter 'userId' (was expecting a value convertible to class java.util.UUID)

#### Startup

```java
// Assumes you're using Guice as your DI framework via soklet-guice
public static void main(String[] args) throws Exception {
  Injector injector = createInjector(Modules.override(new SokletModule()).with(new AppModule()));
  Server server = injector.getInstance(Server.class);
  server.start();
  System.in.read(); // Wait for keypress
  server.stop();
}

class AppModule extends AbstractModule {
  @Inject
  @Provides
  @Singleton
  public Server provideServer(InstanceProvider instanceProvider) {
    return JettyServer.forInstanceProvider(instanceProvider).port(8080).build();
  }
}
```<|MERGE_RESOLUTION|>--- conflicted
+++ resolved
@@ -32,11 +32,7 @@
 <dependency>
   <groupId>com.soklet</groupId>
   <artifactId>soklet</artifactId>
-<<<<<<< HEAD
-  <version>0.1.1</version>
-=======
   <version>1.0.0</version>
->>>>>>> 55ae1adb
 </dependency>
 ```
 
